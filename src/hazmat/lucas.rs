--- conflicted
+++ resolved
@@ -286,15 +286,7 @@
 /// Performs the primality test based on Lucas sequence.
 /// See [`LucasCheck`] for possible checks, and the implementors of [`LucasBase`]
 /// for the corresponding bases.
-<<<<<<< HEAD
-pub fn lucas_test<T: Integer>(candidate: &Odd<T>, base: impl LucasBase, check: LucasCheck) -> Primality {
-=======
-pub fn lucas_test<T: Integer>(
-    candidate: Odd<T>,
-    base: impl LucasBase,
-    check: LucasCheck,
-) -> Primality {
->>>>>>> d4941e9b
+pub fn lucas_test<T: Integer>(candidate: Odd<T>, base: impl LucasBase, check: LucasCheck) -> Primality {
     // The comments in this function use references in `LucasCheck`, plus this one:
     //
     // [^Crandall2005]:
@@ -337,9 +329,6 @@
     // But in order to avoid an implicit assumption that a sieve has been run,
     // we check that gcd(n, Q) = 1 anyway - again, since `Q` is small,
     // it does not noticeably affect the performance.
-<<<<<<< HEAD
-    if abs_q != 1 && gcd_vartime(candidate.as_ref(), abs_q) != 1 && candidate.as_ref() > &to_integer(abs_q) {
-=======
     if abs_q != 1
         && gcd_vartime(
             candidate.as_ref(),
@@ -347,7 +336,6 @@
         ) != 1
         && candidate.as_ref() > &to_integer(abs_q)
     {
->>>>>>> d4941e9b
         return Primality::Composite;
     }
 
@@ -576,15 +564,7 @@
         }
 
         assert_eq!(
-<<<<<<< HEAD
-            lucas_test(&Odd::new(U64::from(15u32)).unwrap(), TestBase, LucasCheck::Strong),
-=======
-            lucas_test(
-                Odd::new(U64::from(15u32)).unwrap(),
-                TestBase,
-                LucasCheck::Strong
-            ),
->>>>>>> d4941e9b
+            lucas_test(Odd::new(U64::from(15u32)).unwrap(), TestBase, LucasCheck::Strong),
             Primality::Composite
         );
     }
@@ -655,31 +635,11 @@
 
             // Test both single-limb and multi-limb, just in case.
             assert_eq!(
-<<<<<<< HEAD
-                lucas_test(&Odd::new(Uint::<1>::from(*num)).unwrap(), AStarBase, LucasCheck::LucasV)
-                    .is_probably_prime(),
+                lucas_test(Odd::new(Uint::<1>::from(*num)).unwrap(), AStarBase, LucasCheck::LucasV).is_probably_prime(),
                 actual_expected_result
             );
             assert_eq!(
-                lucas_test(&Odd::new(Uint::<2>::from(*num)).unwrap(), AStarBase, LucasCheck::LucasV)
-                    .is_probably_prime(),
-=======
-                lucas_test(
-                    Odd::new(Uint::<1>::from(*num)).unwrap(),
-                    AStarBase,
-                    LucasCheck::LucasV
-                )
-                .is_probably_prime(),
-                actual_expected_result
-            );
-            assert_eq!(
-                lucas_test(
-                    Odd::new(Uint::<2>::from(*num)).unwrap(),
-                    AStarBase,
-                    LucasCheck::LucasV
-                )
-                .is_probably_prime(),
->>>>>>> d4941e9b
+                lucas_test(Odd::new(Uint::<2>::from(*num)).unwrap(), AStarBase, LucasCheck::LucasV).is_probably_prime(),
                 actual_expected_result
             );
         }
@@ -701,30 +661,12 @@
 
             // Test both single-limb and multi-limb, just in case.
             assert_eq!(
-<<<<<<< HEAD
-                lucas_test(&Odd::new(Uint::<1>::from(*num)).unwrap(), BruteForceBase, check).is_probably_prime(),
-=======
-                lucas_test(
-                    Odd::new(Uint::<1>::from(*num)).unwrap(),
-                    BruteForceBase,
-                    check
-                )
-                .is_probably_prime(),
->>>>>>> d4941e9b
+                lucas_test(Odd::new(Uint::<1>::from(*num)).unwrap(), BruteForceBase, check).is_probably_prime(),
                 actual_expected_result,
                 "Brute force base, n = {num}, almost_extra = {almost_extra}",
             );
             assert_eq!(
-<<<<<<< HEAD
-                lucas_test(&Odd::new(Uint::<2>::from(*num)).unwrap(), BruteForceBase, check).is_probably_prime(),
-=======
-                lucas_test(
-                    Odd::new(Uint::<2>::from(*num)).unwrap(),
-                    BruteForceBase,
-                    check
-                )
-                .is_probably_prime(),
->>>>>>> d4941e9b
+                lucas_test(Odd::new(Uint::<2>::from(*num)).unwrap(), BruteForceBase, check).is_probably_prime(),
                 actual_expected_result
             );
         }
@@ -736,21 +678,8 @@
         // Good thing we don't need to test for intersection
         // with `EXTRA_STRONG_LUCAS` or `STRONG_LUCAS` - there's none.
         for num in pseudoprimes::STRONG_FIBONACCI.iter() {
-<<<<<<< HEAD
-            assert!(!lucas_test(&Odd::new(*num).unwrap(), SelfridgeBase, LucasCheck::Strong).is_probably_prime());
-            assert!(!lucas_test(&Odd::new(*num).unwrap(), BruteForceBase, LucasCheck::ExtraStrong).is_probably_prime());
-=======
-            assert!(
-                !lucas_test(Odd::new(*num).unwrap(), SelfridgeBase, LucasCheck::Strong)
-                    .is_probably_prime()
-            );
-            assert!(!lucas_test(
-                Odd::new(*num).unwrap(),
-                BruteForceBase,
-                LucasCheck::ExtraStrong
-            )
-            .is_probably_prime());
->>>>>>> d4941e9b
+            assert!(!lucas_test(Odd::new(*num).unwrap(), SelfridgeBase, LucasCheck::Strong).is_probably_prime());
+            assert!(!lucas_test(Odd::new(*num).unwrap(), BruteForceBase, LucasCheck::ExtraStrong).is_probably_prime());
         }
     }
 
@@ -831,19 +760,10 @@
     fn test_large_primes<const L: usize>(nums: &[Uint<L>]) {
         for num in nums {
             let num = Odd::new(*num).unwrap();
-<<<<<<< HEAD
-            assert!(lucas_test(&num, SelfridgeBase, LucasCheck::Strong).is_probably_prime());
-            assert!(lucas_test(&num, AStarBase, LucasCheck::LucasV).is_probably_prime());
-            assert!(lucas_test(&num, BruteForceBase, LucasCheck::AlmostExtraStrong).is_probably_prime());
-            assert!(lucas_test(&num, BruteForceBase, LucasCheck::ExtraStrong).is_probably_prime());
-=======
             assert!(lucas_test(num, SelfridgeBase, LucasCheck::Strong).is_probably_prime());
             assert!(lucas_test(num, AStarBase, LucasCheck::LucasV).is_probably_prime());
-            assert!(
-                lucas_test(num, BruteForceBase, LucasCheck::AlmostExtraStrong).is_probably_prime()
-            );
+            assert!(lucas_test(num, BruteForceBase, LucasCheck::AlmostExtraStrong).is_probably_prime());
             assert!(lucas_test(num, BruteForceBase, LucasCheck::ExtraStrong).is_probably_prime());
->>>>>>> d4941e9b
         }
     }
 
@@ -864,17 +784,9 @@
             assert!(lucas_test(num, AStarBase, LucasCheck::LucasV).is_probably_prime());
 
             // These tests should work correctly
-<<<<<<< HEAD
-            assert!(!lucas_test(&num, SelfridgeBase, LucasCheck::Strong).is_probably_prime());
-            assert!(!lucas_test(&num, BruteForceBase, LucasCheck::AlmostExtraStrong).is_probably_prime());
-            assert!(!lucas_test(&num, BruteForceBase, LucasCheck::ExtraStrong).is_probably_prime());
-=======
             assert!(!lucas_test(num, SelfridgeBase, LucasCheck::Strong).is_probably_prime());
-            assert!(
-                !lucas_test(num, BruteForceBase, LucasCheck::AlmostExtraStrong).is_probably_prime()
-            );
+            assert!(!lucas_test(num, BruteForceBase, LucasCheck::AlmostExtraStrong).is_probably_prime());
             assert!(!lucas_test(num, BruteForceBase, LucasCheck::ExtraStrong).is_probably_prime());
->>>>>>> d4941e9b
         }
     }
 
@@ -904,24 +816,14 @@
 
             let odd_num = Odd::new(Uint::<1>::from(num)).unwrap();
 
-<<<<<<< HEAD
-            let res = lucas_test(&odd_num, BruteForceBase, LucasCheck::AlmostExtraStrong).is_probably_prime();
-=======
-            let res = lucas_test(odd_num, BruteForceBase, LucasCheck::AlmostExtraStrong)
-                .is_probably_prime();
->>>>>>> d4941e9b
+            let res = lucas_test(odd_num, BruteForceBase, LucasCheck::AlmostExtraStrong).is_probably_prime();
             let expected = aeslpsp || res_ref;
             assert_eq!(
                 res, expected,
                 "Brute force base, almost extra strong: n={num}, expected={expected}, actual={res}",
             );
 
-<<<<<<< HEAD
-            let res = lucas_test(&odd_num, BruteForceBase, LucasCheck::ExtraStrong).is_probably_prime();
-=======
-            let res =
-                lucas_test(odd_num, BruteForceBase, LucasCheck::ExtraStrong).is_probably_prime();
->>>>>>> d4941e9b
+            let res = lucas_test(odd_num, BruteForceBase, LucasCheck::ExtraStrong).is_probably_prime();
             let expected = eslpsp || res_ref;
             assert_eq!(
                 res, expected,
